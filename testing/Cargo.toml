--- conflicted
+++ resolved
@@ -25,11 +25,7 @@
 
 [dependencies.snarkvm]
 git = "https://github.com/AleoHQ/snarkVM.git"
-<<<<<<< HEAD
-rev = "c120c62"
-=======
 rev = "02c814c"
->>>>>>> 11679d4e
 #path = "../../snarkVM"
 
 [dependencies.anyhow]
