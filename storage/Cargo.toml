[package]
name = "snarkos-storage"
version = "1.3.12"
authors = [ "The Aleo Team <hello@aleo.org>" ]
description = "Storage for a decentralized operating system"
homepage = "https://aleo.org"
repository = "https://github.com/AleoHQ/snarkOS"
keywords = [
  "aleo",
  "cryptography",
  "blockchain",
  "decentralized",
  "zero-knowledge"
]
categories = [ "cryptography::cryptocurrencies", "operating-systems" ]
include = [ "Cargo.toml", "src", "README.md", "LICENSE.md" ]
license = "GPL-3.0"
edition = "2018"

[features]
default = [ "rocksdb_storage" ]
rocksdb_storage = [ "rocksdb" ]
mem_storage = [ ]
test = [ ]

<<<<<<< HEAD
[dependencies.snarkvm]
git = "https://github.com/AleoHQ/snarkVM.git"
rev = "4c8b7e2"
# path = "../../snarkVM"
features = ["parameters"]
=======
[dependencies.snarkvm-algorithms]
version = "=0.7.5"

[dependencies.snarkvm-dpc]
version = "=0.7.5"

[dependencies.snarkvm-parameters]
version = "=0.7.5"

[dependencies.snarkvm-utilities]
version = "=0.7.5"

[dependencies.snarkos-parameters]
path = "../parameters"
version = "1.3.12"
>>>>>>> 69ed72e4

[dependencies.anyhow]
version = "1.0.40"

[dependencies.bincode]
version = "1.3.1"

[dependencies.hex]
version = "0.4.2"

[dependencies.parking_lot]
version = "0.11"

[dependencies.rand]
version = "0.8"

[dependencies.arc-swap]
version = "1.2"

[dependencies.rayon]
version = "1"

[dependencies.rocksdb]
version = "0.17.0"
optional = true

[dependencies.serde]
version = "1.0"
features = [ "derive" ]

[dependencies.thiserror]
version = "1.0"

[dependencies.tokio]
version = "1"

[dependencies.tracing]
default-features = false
features = [ "log" ]
version = "0.1"

[dev-dependencies.snarkos-consensus]
path = "../consensus"

[dev-dependencies.snarkos-testing]
path = "../testing"

[dev-dependencies.tracing-subscriber]
version = "0.2"<|MERGE_RESOLUTION|>--- conflicted
+++ resolved
@@ -23,29 +23,11 @@
 mem_storage = [ ]
 test = [ ]
 
-<<<<<<< HEAD
 [dependencies.snarkvm]
 git = "https://github.com/AleoHQ/snarkVM.git"
 rev = "4c8b7e2"
 # path = "../../snarkVM"
 features = ["parameters"]
-=======
-[dependencies.snarkvm-algorithms]
-version = "=0.7.5"
-
-[dependencies.snarkvm-dpc]
-version = "=0.7.5"
-
-[dependencies.snarkvm-parameters]
-version = "=0.7.5"
-
-[dependencies.snarkvm-utilities]
-version = "=0.7.5"
-
-[dependencies.snarkos-parameters]
-path = "../parameters"
-version = "1.3.12"
->>>>>>> 69ed72e4
 
 [dependencies.anyhow]
 version = "1.0.40"
